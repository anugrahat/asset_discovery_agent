<<<<<<< HEAD
# 🎯 Drug Asset Discovery Agent
=======
# 🎯 Drug Mining Agent
>>>>>>> 17ac2839

**AI-Powered Pharmaceutical Intelligence for High-Potential Drug Asset Discovery**

[![License: MIT](https://img.shields.io/badge/License-MIT-yellow.svg)](https://opensource.org/licenses/MIT)
[![Python 3.8+](https://img.shields.io/badge/python-3.8+-blue.svg)](https://www.python.org/downloads/)
[![OpenAI GPT-4.1 and GPT-5](https://img.shields.io/badge/AI-GPT--4-green.svg)](https://openai.com/)

## 🚀 Overview

The Drug Asset Discovery Agent is a sophisticated pharmaceutical intelligence system that identifies high-potential drug assets from discontinued, shelved, or strategically paused pharmaceutical programs. It analyzes clinical trial data, regulatory status, ownership chains, and market dynamics to discover valuable drug assets available for licensing, acquisition, or partnership opportunities.

## ✨ Key Features

### 🔬 **High-Potential Asset Identification**
- **Dynamic Scoring System**: Multi-factor scoring (0-1.0) based on development stage, discontinuation reason, timing, and availability
- **Strategic Pause Detection**: Identifies assets discontinued for business/strategic reasons vs safety failures
- **Ownership Intelligence**: Maps current asset owners, licensing opportunities, and IP status
- **Regional Approval Analysis**: Tracks FDA, EMA, PMDA, and other regulatory approvals

### 📊 **Clinical Intelligence**
- **Comprehensive Trial Analysis**: Processes discontinued, terminated, and suspended trials
- **Discontinuation Reason Classification**: Strategic, efficacy, safety, business, or regulatory reasons
- **Asset Status Tracking**: Active development, dormant, available for licensing, or permanently shelved
- **Recent Activity Monitoring**: Tracks 2024-2025 discontinuations and strategic pivots

### 🤖 **AI-Powered Insights**
- **Asset Opportunity Analysis**: LLM-driven assessment of commercial potential and strategic value
- **Ownership Chain Mapping**: Traces asset transfers from originator to current holder
- **Market Positioning**: Identifies competitive landscape and differentiation opportunities
- **Partnership Intelligence**: Suggests optimal acquisition, licensing, or collaboration strategies

## 🛠 Installation

### Prerequisites
- Python 3.8+
- OpenAI API key

### Setup
```bash
git clone git@github.com:anugrahat/drug_repurposing_agent.git
cd drug_repurposing_agent
pip install -r requirements.txt
```

### Environment Configuration
```bash
export OPENAI_API_KEY="your-openai-api-key"
```

## 🎮 Usage

### Basic Analysis
```bash
python drug_asset_discovery_cli.py "lung cancer" --top 10
```

### Advanced Options
```bash
# Analyze with custom parameters
python drug_asset_discovery_cli.py "glioblastoma" --max-trials 150 --output results.json

# Generate PDF report for specific asset
python drug_asset_discovery_cli.py "pancreatic cancer" --pdf

### Programmatic Usage
```python
from thera_agent.drug_asset_discovery_agent import DrugAssetDiscoveryAgent

agent = DrugAssetDiscoveryAgent()
results = await agent.analyze_disease_failures("alzheimer's disease")

# Access structured data
high_potential_assets = results['high_potential_assets']
shelved_assets = results['shelved_assets']
ownership_info = results['ownership_intelligence']
```

## 📈 Output Format

### High-Potential Drug Assets Table
```
📊 HIGH POTENTIAL CANDIDATES (178 total)
════════════════════════════════════════════════════════════════════════════════════════════════════════════════════════════════════════════════════════════════
Drug                           Target                              Approved For                             Ownership History                                      
────────────────────────────────────────────────────────────────────────────────────────────────────────────────────────────────────────────────────────────────     
SPARTALIZUMAB                  programmed cell death protein 1 (P  Not approved                             Novartis                                               
Milademetan                    MDM2-p53 complex                    Not approved                             Daiichi Sankyo → Rain Oncology Inc.                    
Veliparib                      PARP1 and PARP2                     Not approved                             AbbVie                                                 
Seribantumab                   HER3 (ErbB3) receptor               Not approved                             Merrimack Pharmaceuticals → Elevation Oncology         
Anlotinib                      vascular endothelial growth factor  NMPA(Advanced NSCLC; Soft tissue sarcoma) CTTQ Pharma         

💡 Showing top 5 candidates (use --top 178 to see all 178 candidates)
```

### Preclinical Assets
```
🧪 POTENTIAL PRECLINICAL ASSETS (3 total)
════════════════════════════════════════════════════════════════════════════════════════════════════════════════════════                                                                                                                                                                                                     
Compound                            Target                                   Mechanism                                    
────────────────────────────────────────────────────────────────────────────────────────────────────────────────────────
PF-03758309                         p21-activated kinase 4 (PAK4)            ATP-competitive inhibition of PAK4              
Compound 1105486                    B4GALT1                                  Selective inhibition of B4GALT1              
RP-182                              CD206 (mannose receptor)                 Binds to CD206 on M2-like macrophages           
```

### PDF Report Generation
```
📄 Generating comprehensive academic PDF report...
🔬 Generating comprehensive academic report for pancreatic cancer...
📊 Processing clinical drug mFOLFIRINOX (1/15)...
🔬 Found 50 clinical trials for mFOLFIRINOX
📚 Found 20 literature articles for mFOLFIRINOX
📊 Processing clinical drug SPARTALIZUMAB (2/15)...
🔬 Found 50 clinical trials for SPARTALIZUMAB
📚 Found 20 literature articles for SPARTALIZUMAB
📄 Creating comprehensive PDF report...
✅ Comprehensive report generated: results/pancreatic_cancer_comprehensive_report.pdf
```

## 🏗 Architecture

### Core Components
```
thera_agent/
├── drug_asset_discovery_agent.py  # Main orchestrator
├── data/
│   ├── clinical_trials_client.py      # ClinicalTrials.gov integration
│   ├── drug_safety_client.py          # FDA regulatory status
│   ├── drug_resolver.py               # Drug name normalization
│   ├── pharma_intelligence_client.py  # Asset ownership tracking
│   ├── asset_webcrawler.py            # Web-based asset discovery
│   ├── shelving_reason_investigator.py # Discontinuation analysis
│   ├── drug_status_classifier.py      # Asset status classification
│   └── cache.py                       # SQLite caching layer
└── drug_asset_discovery_cli.py    # Command-line interface
```

### Data Sources
- **ClinicalTrials.gov**: Trial status, discontinuation reasons, sponsor information
- **FDA Orange Book**: Regulatory approval status and marketing authorization
- **FDA Purple Book**: Biologics licensing and approval data
- **ChEMBL**: Drug targets, mechanisms, and molecular data
- **Web Intelligence**: Asset ownership, licensing news, and strategic updates

## 🔬 Methodology

### Asset Discovery Pipeline
1. **Clinical Trial Mining**: Extract discontinued/terminated trials by disease indication
2. **Asset Status Classification**: Categorize as shelved, dormant, or strategically paused
3. **Ownership Intelligence**: Map current asset holders and licensing opportunities
4. **Regulatory Analysis**: Check FDA, EMA, and other regional approval status
5. **Commercial Scoring**: Multi-factor assessment of asset potential

### High-Potential Scoring Formula (0-1.0)
```
Score = Development_Stage(0.3) + Discontinuation_Reason(0.3) + 
        Time_Since_Activity(0.2) + Prior_Approval(0.1) + 
        Asset_Availability(0.1) + Alternative_Paths(0.1)
```

### Quality Filters
- **Discontinuation Reasons**: Strategic/business reasons prioritized over safety failures
- **Development Stage**: Phase 2+ assets scored higher than Phase 1
- **Recent Activity**: Assets with activity <2 years ago scored higher
- **Asset Availability**: Available for licensing prioritized over permanently shelved

## 📊 Validation

The system has been validated on multiple therapeutic areas:
- **Lung Cancer**: Identified 12 high-potential assets including Vorolanib (strategic pause)
- **Pancreatic Cancer**: Found 8 discontinued assets with licensing opportunities
- **Glioblastoma**: Discovered 15 shelved assets from major pharma discontinuations
- **Alzheimer's Disease**: Revealed 20+ assets from failed programs available for partnership

## 🤝 Contributing

1. Fork the repository
2. Create a feature branch (`git checkout -b feature/amazing-feature`)
3. Commit your changes (`git commit -m 'Add amazing feature'`)
4. Push to the branch (`git push origin feature/amazing-feature`)
5. Open a Pull Request

## 📜 License

This project is licensed under the MIT License - see the [LICENSE](LICENSE) file for details.

## 🙏 Acknowledgments

- **ChEMBL**: European Bioinformatics Institute
- **ClinicalTrials.gov**: U.S. National Library of Medicine
- **OpenFDA**: U.S. Food and Drug Administration
- **OpenAI**: GPT-4 API for biological insights

## 📞 Contact

- **Repository**: https://github.com/anugrahat/asset_discovery_agent
- **Issues**: https://github.com/anugrahat/asset_discovery_agent/issues

---

*Transforming pharmaceutical business development through AI-powered drug asset discovery intelligence.*<|MERGE_RESOLUTION|>--- conflicted
+++ resolved
@@ -1,8 +1,4 @@
-<<<<<<< HEAD
 # 🎯 Drug Asset Discovery Agent
-=======
-# 🎯 Drug Mining Agent
->>>>>>> 17ac2839
 
 **AI-Powered Pharmaceutical Intelligence for High-Potential Drug Asset Discovery**
 
@@ -65,7 +61,8 @@
 python drug_asset_discovery_cli.py "glioblastoma" --max-trials 150 --output results.json
 
 # Generate PDF report for specific asset
-python drug_asset_discovery_cli.py "pancreatic cancer" --pdf
+python drug_asset_discovery_cli.py "pancreatic cancer" --pdf-report
+```
 
 ### Programmatic Usage
 ```python
